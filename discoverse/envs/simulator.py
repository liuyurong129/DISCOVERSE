import os
import time
import traceback
from abc import abstractmethod
from multiprocessing import Process, shared_memory, Value, Array

import mujoco
import numpy as np
from scipy.spatial.transform import Rotation
import glfw
import OpenGL.GL as gl
import ctypes
import cv2

from discoverse import DISCOVERSE_ASSERT_DIR
from discoverse.utils import BaseConfig

try:
    from discoverse.gaussian_renderer import GSRenderer
    from discoverse.gaussian_renderer.util_gau import multiple_quaternion_vector3d, multiple_quaternions
    DISCOVERSE_GAUSSIAN_RENDERER = True

except ImportError:
    traceback.print_exc()
    print("Warning: gaussian_splatting renderer not found. Please install the required packages to use it.")
    DISCOVERSE_GAUSSIAN_RENDERER = False


def setRenderOptions(options):
    options.flags[mujoco.mjtVisFlag.mjVIS_TRANSPARENT] = True
    options.flags[mujoco.mjtVisFlag.mjVIS_CONTACTFORCE] = True
    # options.flags[mujoco.mjtVisFlag.mjVIS_CONTACTPOINT] = True
    # options.flags[mujoco.mjtVisFlag.mjVIS_COM] = True
    # options.flags[mujoco.mjtVisFlag.mjVIS_PERTFORCE] = True
    # options.flags[mujoco.mjtVisFlag.mjVIS_PERTOBJ] = True
    options.frame = mujoco.mjtFrame.mjFRAME_BODY.value
    pass

#主进程
class SimulatorBase:
    # 核心属性
    running = True
    obs = None

    # 相机相关
    cam_id = -1  # -1表示自由视角
    last_cam_id = -1
    render_cnt = 0
    camera_names = []
    camera_pose_changed = False
    camera_rmat = np.array([
        [ 0,  0, -1],
        [-1,  0,  0],
        [ 0,  1,  0],
    ])

    # 鼠标状态
    mouse_pressed = {
        'left': False,
        'right': False,
        'middle': False
    }
    mouse_pos = {
        'x': 0,
        'y': 0
    }

    # Mujoco选项
    options = mujoco.MjvOption()

    # 初始化
    def __init__(self, config:BaseConfig):
        self.config = config

        if self.config.mjcf_file_path.startswith("/"):
            self.mjcf_file = self.config.mjcf_file_path
        else:
            self.mjcf_file = os.path.join(DISCOVERSE_ASSERT_DIR, self.config.mjcf_file_path)
        if os.path.exists(self.mjcf_file):
            print("mjcf found: {}".format(self.mjcf_file))
        else:
            print("\033[0;31;40mFailed to load mjcf: {}\033[0m".format(self.mjcf_file))
            raise FileNotFoundError("Failed to load mjcf: {}".format(self.mjcf_file))
<<<<<<< HEAD
        self.load_mjcf()
        self.decimation = self.config.decimation
        self.delta_t = self.mj_model.opt.timestep * self.decimation
=======
        self.free_camera = mujoco.MjvCamera()
        self.free_camera.fixedcamid = -1
        self.free_camera.type = mujoco._enums.mjtCamera.mjCAMERA_FREE

        # 2. 加载MJCF模型文件, # 加载物理模型
        self.load_mjcf()
        # 3. 设置自由视角相机
        mujoco.mjv_defaultFreeCamera(self.mj_model, self.free_camera)
        # 4. 设置高斯渲染器
        self.config.use_gaussian_renderer = self.config.use_gaussian_renderer and DISCOVERSE_GAUSSIAN_RENDERER
        
        # 5. 加载高斯渲染器, 初始化渲染器
        if self.config.use_gaussian_renderer:
            self.gs_renderer = GSRenderer(self.config.gs_model_dict, self.config.render_set["width"], self.config.render_set["height"])
            self.last_cam_id = self.cam_id
            self.show_gaussian_img = True
            if self.cam_id == -1:
                self.gs_renderer.set_camera_fovy(self.mj_model.vis.global_.fovy * np.pi / 180.)
            else:
                self.gs_renderer.set_camera_fovy(self.mj_model.cam_fovy[self.cam_id] * np.pi / 180.0)

        self.decimation = self.config.decimation # 每次step执行的物理仿真次数
        self.delta_t = self.mj_model.opt.timestep * self.decimation # 每次step执行的物理仿真时间
        self.render_fps = self.config.render_set["fps"] # 渲染帧率
>>>>>>> 50752b2d

        if self.config.enable_render:
            self.free_camera = mujoco.MjvCamera()
            self.free_camera.fixedcamid = -1
            self.free_camera.type = mujoco._enums.mjtCamera.mjCAMERA_FREE
            mujoco.mjv_defaultFreeCamera(self.mj_model, self.free_camera)

            self.config.use_gaussian_renderer = self.config.use_gaussian_renderer and DISCOVERSE_GAUSSIAN_RENDERER
            if self.config.use_gaussian_renderer:
                self.gs_renderer = GSRenderer(self.config.gs_model_dict, self.config.render_set["width"], self.config.render_set["height"])
                self.last_cam_id = self.cam_id
                self.show_gaussian_img = True
                if self.cam_id == -1:
                    self.gs_renderer.set_camera_fovy(self.mj_model.vis.global_.fovy * np.pi / 180.)
                else:
                    self.gs_renderer.set_camera_fovy(self.mj_model.cam_fovy[self.cam_id] * np.pi / 180.0)

<<<<<<< HEAD
            self.render_fps = self.config.render_set["fps"]
            if self.config.use_gaussian_renderer:
                obj_names_check = True
                obj_names = self.mj_model.names.decode().split("\x00")
                for name in self.config.rb_link_list + self.config.obj_list:
                    if not name in obj_names:
                        print(f"\033[0;31;40mInvalid object name: {name}\033[0m")
                        obj_names_check = False
                assert obj_names_check, "ERROR: Invalid object name"

            mujoco.mjv_defaultOption(self.options)

            if not self.config.headless:
                self.config.render_set["cv_windowname"] = self.mj_model.names.decode().split("\x00")[0].upper()

                self.shm = shared_memory.SharedMemory(create=True, size=(self.config.render_set["height"] * self.config.render_set["width"] * 3) * np.uint8().itemsize)
                self.img_vis_shared = np.ndarray((self.config.render_set["height"], self.config.render_set["width"], 3), dtype=np.uint8, buffer=self.shm.buf)
                self.key = Value('i', lock=True)
                self.mouseParam = Array("i", 4, lock=True)

                self.imshow_process = Process(target=imshow_loop, args=(self.config.render_set, self.shm, self.key, self.mouseParam))
                self.imshow_process.start()

            self.last_render_time = time.time()

=======
        self.window = None  # 明确初始化window为None
        self.glfw_initialized = False  # 添加GLFW初始化标志
        
        # 确保render_set中包含所需的所有配置
        if not hasattr(self.config.render_set, "window_title"):
            self.config.render_set["window_title"] = "DISCOVERSE Simulator"
        
        if not self.config.headless:
            try:
                if not glfw.init():
                    raise RuntimeError("无法初始化GLFW")
                self.glfw_initialized = True
                
                # 设置OpenGL版本和窗口属性
                glfw.window_hint(glfw.CONTEXT_VERSION_MAJOR, 3)  # 改为OpenGL 3.3
                glfw.window_hint(glfw.CONTEXT_VERSION_MINOR, 3)
                glfw.window_hint(glfw.OPENGL_PROFILE, glfw.OPENGL_CORE_PROFILE)
                glfw.window_hint(glfw.VISIBLE, True)
                
                # 创建窗口
                self.window = glfw.create_window(
                    self.config.render_set["width"],
                    self.config.render_set["height"],
                    self.config.render_set.get("window_title", "DISCOVERSE Simulator"),
                    None, None
                )
                
                if not self.window:
                    glfw.terminate()
                    raise RuntimeError("无法创建GLFW窗口")
                
                glfw.make_context_current(self.window)
                
                # 初始化纹理
                self.texture_id = gl.glGenTextures(1)
                gl.glBindTexture(gl.GL_TEXTURE_2D, self.texture_id)
                gl.glTexParameteri(gl.GL_TEXTURE_2D, gl.GL_TEXTURE_MIN_FILTER, gl.GL_LINEAR)
                gl.glTexParameteri(gl.GL_TEXTURE_2D, gl.GL_TEXTURE_MAG_FILTER, gl.GL_LINEAR)
                gl.glTexParameteri(gl.GL_TEXTURE_2D, gl.GL_TEXTURE_WRAP_S, gl.GL_CLAMP_TO_EDGE)
                gl.glTexParameteri(gl.GL_TEXTURE_2D, gl.GL_TEXTURE_WRAP_T, gl.GL_CLAMP_TO_EDGE)
                
                # 创建和配置VAO、VBO
                self.vao = gl.glGenVertexArrays(1)
                self.vbo = gl.glGenBuffers(1)
                
                # 定义顶点数据（包含位置和纹理坐标）
                vertices = np.array([
                    # positions        # texture coords
                    -1.0, -1.0, 0.0,  0.0, 1.0,  # 左下
                     1.0, -1.0, 0.0,  1.0, 1.0,  # 右下
                     1.0,  1.0, 0.0,  1.0, 0.0,  # 右上
                    -1.0,  1.0, 0.0,  0.0, 0.0   # 左上
                ], dtype=np.float32)
                
                gl.glBindVertexArray(self.vao)
                gl.glBindBuffer(gl.GL_ARRAY_BUFFER, self.vbo)
                gl.glBufferData(gl.GL_ARRAY_BUFFER, vertices.nbytes, vertices, gl.GL_STATIC_DRAW)
                
                # 设置顶点属性
                # 位置属性
                gl.glVertexAttribPointer(0, 3, gl.GL_FLOAT, gl.GL_FALSE, 5 * vertices.itemsize, None)
                gl.glEnableVertexAttribArray(0)
                # 纹理坐标属性
                gl.glVertexAttribPointer(1, 2, gl.GL_FLOAT, gl.GL_FALSE, 5 * vertices.itemsize, 
                                       ctypes.c_void_p(3 * vertices.itemsize))
                gl.glEnableVertexAttribArray(1)
                
                # 初始化PBO
                self.pbo_ids = gl.glGenBuffers(2)  # 创建两个PBO
                self.current_pbo_index = 0
                
                # 初始化PBO缓冲区
                buffer_size = self.config.render_set["width"] * self.config.render_set["height"] * 3
                for i in range(2):
                    gl.glBindBuffer(gl.GL_PIXEL_UNPACK_BUFFER, self.pbo_ids[i])
                    gl.glBufferData(gl.GL_PIXEL_UNPACK_BUFFER, buffer_size, None, gl.GL_STREAM_DRAW)
                
                # 解绑PBO
                gl.glBindBuffer(gl.GL_PIXEL_UNPACK_BUFFER, 0)
                
                # 简化的顶点着色器保持不变
                vertex_shader = """
                #version 330 core
                layout (location = 0) in vec3 position;
                layout (location = 1) in vec2 texCoord;
                out vec2 TexCoord;
                
                void main() {
                    gl_Position = vec4(position, 1.0);
                    TexCoord = texCoord;
                }
                """
                
                # 简化的片段着色器，直接输出纹理颜色
                fragment_shader = """
                #version 330 core
                in vec2 TexCoord;
                out vec4 FragColor;
                uniform sampler2D screenTexture;
                
                void main() {
                    FragColor = texture(screenTexture, TexCoord);
                }
                """
                
                # 编译着色器
                self.shader_program = self.create_shader_program(vertex_shader, fragment_shader)
            
                # 设置回调
                # 设置键盘回调
                glfw.set_key_callback(self.window, self.on_key)
                # 设置鼠标移动回调
                glfw.set_cursor_pos_callback(self.window, self.on_mouse_move)
                # 设置鼠标按键回调
                glfw.set_mouse_button_callback(self.window, self.on_mouse_button)
                
            except Exception as e:
                print(f"GLFW初始化失败: {e}")
                if self.glfw_initialized:
                    glfw.terminate()
                self.config.headless = True
                self.window = None

        # 1. 记录最后一次渲染的时间，用于控制帧率
        self.last_render_time = time.time()
        # 2. 重置物理引擎的数据到初始状态
>>>>>>> 50752b2d
        mujoco.mj_resetData(self.mj_model, self.mj_data)
        # 3. 计算物理状态（位置、速度、加速度等）
        mujoco.mj_forward(self.mj_model, self.mj_data)

    # 加载MJCF模型文件
    def load_mjcf(self):
        if self.mjcf_file.endswith(".xml"):
            self.mj_model = mujoco.MjModel.from_xml_path(self.mjcf_file)
        elif self.mjcf_file.endswith(".mjb"):
            self.mj_model = mujoco.MjModel.from_binary_path(self.mjcf_file)
        self.mj_model.opt.timestep = self.config.timestep
        self.mj_data = mujoco.MjData(self.mj_model)
        if self.config.enable_render:
            for i in range(self.mj_model.ncam):
                self.camera_names.append(self.mj_model.camera(i).name)

            if type(self.config.obs_rgb_cam_id) is int:
                assert -2 < self.config.obs_rgb_cam_id < len(self.camera_names), "Invalid obs_rgb_cam_id {}".format(self.config.obs_rgb_cam_id)
                tmp_id = self.config.obs_rgb_cam_id
                self.config.obs_rgb_cam_id = [tmp_id]
            elif type(self.config.obs_rgb_cam_id) is list:
                for cam_id in self.config.obs_rgb_cam_id:
                    assert -2 < cam_id < len(self.camera_names), "Invalid obs_rgb_cam_id {}".format(cam_id)
            elif self.config.obs_rgb_cam_id is None:
                self.config.obs_rgb_cam_id = []
            
            if type(self.config.obs_depth_cam_id) is int:
                assert -2 < self.config.obs_depth_cam_id < len(self.camera_names), "Invalid obs_depth_cam_id {}".format(self.config.obs_depth_cam_id)
            elif type(self.config.obs_depth_cam_id) is list:
                for cam_id in self.config.obs_depth_cam_id:
                    assert -2 < cam_id < len(self.camera_names), "Invalid obs_depth_cam_id {}".format(cam_id)
            elif self.config.obs_depth_cam_id is None:
                self.config.obs_depth_cam_id = []

            self.renderer = mujoco.Renderer(self.mj_model, self.config.render_set["height"], self.config.render_set["width"])

        self.post_load_mjcf()

    # 加载MJCF模型文件后，设置窗口标题
    def post_load_mjcf(self):
<<<<<<< HEAD
        pass

    def __del__(self):
        if self.config.enable_render and not self.config.headless:
            self.imshow_process.join()
            self.shm.close()
            self.shm.unlink()
        try:
            self.renderer.close()
        except AttributeError as ae:
            pass
        finally:
            print("SimulatorBase is deleted")
=======
        self.config.render_set["window_title"] = "DISCOVERSE Simulator"  # 添加默认标题
>>>>>>> 50752b2d

    # 3. ★在类中，只要调用render，就会把图像渲染到GLFW窗口
    def render(self):
        # 1. 更新高斯场景
        if self.config.use_gaussian_renderer and self.show_gaussian_img:
            self.update_gs_scene()
        
        # 2. 获取RGB图像
        self.img_rgb_obs_s = {}
        for id in self.config.obs_rgb_cam_id:
            img = self.getRgbImg(id)
            self.img_rgb_obs_s[id] = img
        
        # 3. 获取深度图像
        self.img_depth_obs_s = {}
        for id in self.config.obs_depth_cam_id:
            img = self.getDepthImg(id)
            self.img_depth_obs_s[id] = img
        
        # 4. 准备渲染图像
        if not self.renderer._depth_rendering:
            if self.cam_id in self.config.obs_rgb_cam_id:
                img_vis = self.img_rgb_obs_s[self.cam_id]
            else:
                img_rgb = self.getRgbImg(self.cam_id)
                img_vis = img_rgb
        else:
            if self.cam_id in self.config.obs_depth_cam_id:
                img_depth = self.img_depth_obs_s[self.cam_id]
            else:
                img_depth = self.getDepthImg(self.cam_id)
            
            if img_depth is not None:
                #测试下来，还是cv2更快
                img_vis = cv2.applyColorMap(cv2.convertScaleAbs(img_depth, alpha=25.5), cv2.COLORMAP_JET)
            else:
                img_vis = None

        # 5. GLFW渲染
        if not self.config.headless and self.window is not None:
            try:
                if glfw.window_should_close(self.window):
                    self.running = False
                    return
                    
                glfw.make_context_current(self.window)
                gl.glClear(gl.GL_COLOR_BUFFER_BIT)
                
                if img_vis is not None:
                    # 确保图像数据连续
                    img_vis = np.ascontiguousarray(img_vis)
                    
                    # 使用PBO更新纹理
                    next_pbo_index = (self.current_pbo_index + 1) % 2
                    
                    # 绑定下一个PBO用于更新数据
                    gl.glBindBuffer(gl.GL_PIXEL_UNPACK_BUFFER, self.pbo_ids[next_pbo_index])
                    gl.glBufferSubData(gl.GL_PIXEL_UNPACK_BUFFER, 0, img_vis.nbytes, img_vis)
                    
                    # 使用当前PBO更新纹理
                    gl.glBindBuffer(gl.GL_PIXEL_UNPACK_BUFFER, self.pbo_ids[self.current_pbo_index])
                    gl.glBindTexture(gl.GL_TEXTURE_2D, self.texture_id)
                    gl.glTexImage2D(
                        gl.GL_TEXTURE_2D, 0, gl.GL_RGB,
                        img_vis.shape[1], img_vis.shape[0],
                        0, gl.GL_RGB, gl.GL_UNSIGNED_BYTE,
                        None  # 使用当前绑定的PBO
                    )
                    
                    # 切换PBO索引
                    self.current_pbo_index = next_pbo_index
                    
                    # 使用着色器程序
                    gl.glUseProgram(self.shader_program)
                    
                    # 绘制四边形
                    gl.glBindVertexArray(self.vao)
                    gl.glDrawArrays(gl.GL_TRIANGLE_FAN, 0, 4)
                    
                    # 解绑PBO
                    gl.glBindBuffer(gl.GL_PIXEL_UNPACK_BUFFER, 0)
                
                # 交换缓冲区并处理事件
                glfw.swap_buffers(self.window)
                glfw.poll_events()
                
                # 帧率控制
                if self.config.sync:
                    current_time = time.time()
                    wait_time = max(1.0/self.render_fps - (current_time - self.last_render_time), 0)
                    if wait_time > 0:
                        time.sleep(wait_time)
                    self.last_render_time = time.time()
                    
            except Exception as e:
                print(f"渲染错误: {e}")

    # 基于mujoco与高斯渲染器获取RGB图像，按G切换
    def getRgbImg(self, cam_id):
        # 获取RGB图像, 3D场景渲染成2D图像
        if self.config.use_gaussian_renderer and self.show_gaussian_img:
            # 1.使用高斯渲染器
            if cam_id == -1:
                self.renderer.update_scene(self.mj_data, self.free_camera, self.options)
                self.gs_renderer.set_camera_fovy(self.mj_model.vis.global_.fovy * np.pi / 180.0)
            if self.last_cam_id != cam_id and cam_id > -1:
                self.gs_renderer.set_camera_fovy(self.mj_model.cam_fovy[cam_id] * np.pi / 180.0)
            self.last_cam_id = cam_id
            trans, quat_wxyz = self.getCameraPose(cam_id)
            self.gs_renderer.set_camera_pose(trans, quat_wxyz[[1,2,3,0]])
            # torch.Tensor: RGB图像 (H,W,3) 或深度图 (H,W,1)，保持在GPU上
            return self.gs_renderer.render()
        else:
            if cam_id == -1:
                self.renderer.update_scene(self.mj_data, self.free_camera, self.options)
            elif cam_id > -1:
                self.renderer.update_scene(self.mj_data, self.camera_names[cam_id], self.options)
            else:
                return None
            # 2. 使用mujoco渲染器
            rgb_img = self.renderer.render()
            # 返回numpy array uint 8 图像
            return rgb_img

    # 基于mujoco与高斯渲染器获取深度图像，按D切换
    def getDepthImg(self, cam_id):
        if self.config.use_gaussian_renderer and self.show_gaussian_img:
            if cam_id == -1:
                self.renderer.update_scene(self.mj_data, self.free_camera, self.options)
            if self.last_cam_id != cam_id:
                if cam_id == -1:
                    self.gs_renderer.set_camera_fovy(np.pi * 0.25)
                elif cam_id > -1:
                    self.gs_renderer.set_camera_fovy(self.mj_model.cam_fovy[cam_id] * np.pi / 180.0)
                else:
                    return None
            self.last_cam_id = cam_id
            trans, quat_wxyz = self.getCameraPose(cam_id)
            self.gs_renderer.set_camera_pose(trans, quat_wxyz[[1,2,3,0]])
            return self.gs_renderer.render(render_depth=True)
        else:
            if cam_id == -1:
                self.renderer.update_scene(self.mj_data, self.free_camera, self.options)
            elif cam_id > -1:
                self.renderer.update_scene(self.mj_data, self.camera_names[cam_id], self.options)
            else:
                return None
            depth_img = self.renderer.render()
            return depth_img
        
    def on_mouse_move(self, window, xpos, ypos):
        """鼠标移动事件处理"""
        if self.cam_id == -1:  # 只在自由视角模式下处理
            dx = xpos - self.mouse_pos['x']
            dy = ypos - self.mouse_pos['y']
            height = self.config.render_set["height"]
            
            action = None
            # 左键拖动：旋转相机
            if self.mouse_pressed['left']:
                action = mujoco.mjtMouse.mjMOUSE_ROTATE_V
            # 右键拖动：移动相机
            elif self.mouse_pressed['right']:
                action = mujoco.mjtMouse.mjMOUSE_MOVE_V
            # 中键拖动：缩放相机
            elif self.mouse_pressed['middle']:
                action = mujoco.mjtMouse.mjMOUSE_ZOOM

<<<<<<< HEAD
    def cv2WindowKeyPressCallback(self, key):
        if key == -1:
            return True
        elif key == -2:
            return False
        if not self.config.enable_render:
            key = ord(chr(key).lower())
        if key == ord('h'):
            self.printHelp()
        elif key == ord("p"):
            self.printMessage()
        elif key == ord('r'):
            self.reset()
        elif key == 194: #F5
            self.renderer.close()
            self.load_mjcf()
            self.reset()
        elif key == ord('g') and self.config.use_gaussian_renderer and self.config.enable_render:
            self.show_gaussian_img = not self.show_gaussian_img
            self.gs_renderer.renderer.need_rerender = True
        elif key == ord('d') and self.config.enable_render:
            if self.config.use_gaussian_renderer:
                self.gs_renderer.renderer.need_rerender = True
            if self.renderer._depth_rendering:
                self.renderer.disable_depth_rendering()
            else:
                self.renderer.enable_depth_rendering()
        elif key == 27: # "ESC"
            self.cam_id = -1
            self.camera_pose_changed = True
        elif key == ord(']') and self.mj_model.ncam and self.config.enable_render:
            self.cam_id += 1
            self.cam_id = self.cam_id % self.mj_model.ncam
        elif key == ord('[') and self.mj_model.ncam and self.config.enable_render:
            self.cam_id += self.mj_model.ncam - 1
            self.cam_id = self.cam_id % self.mj_model.ncam
        return True
    
=======
            # 更新相机位置
            if action is not None:
                self.camera_pose_changed = True
                mujoco.mjv_moveCamera(
                    self.mj_model, 
                    action, 
                    dx/height, 
                    dy/height,
                    self.renderer.scene,
                    self.free_camera
                )

        self.mouse_pos['x'] = xpos
        self.mouse_pos['y'] = ypos

    def on_mouse_button(self, window, button, action, mods):
        """鼠标按键事件处理"""
        is_pressed = action == glfw.PRESS
        
        # 更新按键状态
        if button == glfw.MOUSE_BUTTON_LEFT:
            self.mouse_pressed['left'] = is_pressed
        elif button == glfw.MOUSE_BUTTON_RIGHT:
            self.mouse_pressed['right'] = is_pressed
        elif button == glfw.MOUSE_BUTTON_MIDDLE:
            self.mouse_pressed['middle'] = is_pressed

    def on_key(self, window, key, scancode, action, mods):
        """GLFW键盘回调函数"""
        if action == glfw.PRESS:  # 只在按下时触发，避免持续触发
            # 检查是否按下Ctrl键
            is_ctrl_pressed = (mods & glfw.MOD_CONTROL)
            
            # 处理组合键
            if is_ctrl_pressed:
                if key == glfw.KEY_G:  # Ctrl + G
                    print("我想切换高斯模式")
                    if self.config.use_gaussian_renderer:
                        self.show_gaussian_img = not self.show_gaussian_img
                        self.gs_renderer.renderer.need_rerender = True
                        
                elif key == glfw.KEY_D:  # Ctrl + D
                    print("我想切换深度图模式")
                    if self.config.use_gaussian_renderer:
                        self.gs_renderer.renderer.need_rerender = True
                    if self.renderer._depth_rendering:
                        self.renderer.disable_depth_rendering()
                    else:
                        self.renderer.enable_depth_rendering()
                        
            # 处理单个按键
            else:
                if key == glfw.KEY_H:  # 'h': 显示帮助
                    self.printHelp()
                    
                elif key == glfw.KEY_P:  # 'p': 打印信息
                    self.printMessage()
                    
                elif key == glfw.KEY_R:  # 'r': 重置状态
                    self.reset()
                    
                elif key == glfw.KEY_G:  # 'g': 切换高斯渲染
                    if self.config.use_gaussian_renderer:
                        self.show_gaussian_img = not self.show_gaussian_img
                        self.gs_renderer.renderer.need_rerender = True
                        
                elif key == glfw.KEY_D:  # 'd': 切换深度渲染
                    if self.config.use_gaussian_renderer:
                        self.gs_renderer.renderer.need_rerender = True
                    if self.renderer._depth_rendering:
                        self.renderer.disable_depth_rendering()
                    else:
                        self.renderer.enable_depth_rendering()
                        
                elif key == glfw.KEY_ESCAPE:  # ESC: 切换到自由视角
                    self.cam_id = -1
                    self.camera_pose_changed = True
                    
                elif key == glfw.KEY_RIGHT_BRACKET:  # ']': 下一个相机
                    if self.mj_model.ncam:
                        self.cam_id += 1
                        self.cam_id = self.cam_id % self.mj_model.ncam
                        
                elif key == glfw.KEY_LEFT_BRACKET:  # '[': 上一个相机
                    if self.mj_model.ncam:
                        self.cam_id += self.mj_model.ncam - 1
                        self.cam_id = self.cam_id % self.mj_model.ncam
                        
                elif key == glfw.KEY_Q:  # 'q': 退出程序
                    self.running = False
                    glfw.set_window_should_close(window, True)

>>>>>>> 50752b2d
    def printHelp(self):
        """打印帮助信息"""
        print("\n=== 键盘控制说明 ===")
        print("H: 显示此帮助信息")
        print("P: 打印当前状态信息")
        print("R: 重置模拟器状态")
        print("G: 切换高斯渲染（如果可用）")
        print("D: 切换深度渲染")
        print("Ctrl+G: 组合键切换高斯模式")
        print("Ctrl+D: 组合键切换深度图模式")
        print("ESC: 切换到自由视角")
        print("[: 切换到上一个相机")
        print("]: 切换到下一个相机")
        print("Q: 退出程序")
        print("\n=== 鼠标控制说明 ===")
        print("左键拖动: 旋转视角")
        print("右键拖动: 平移视角")
        print("中键拖动: 缩放视角")
        print("================\n")

    def printMessage(self):
        """打印当前状态信息"""
        print("\n=== 当前状态 ===")
        print(f"当前相机ID: {self.cam_id}")
        if self.cam_id >= 0:
            print(f"相机名称: {self.camera_names[self.cam_id]}")
        print(f"高斯渲染: {'开启' if self.show_gaussian_img else '关闭'}")
        print(f"深度渲染: {'开启' if self.renderer._depth_rendering else '关闭'}")
        print("==============\n")

    def resetState(self):
        mujoco.mj_resetData(self.mj_model, self.mj_data)
        mujoco.mj_forward(self.mj_model, self.mj_data)
        self.camera_pose_changed = True


    def update_gs_scene(self):
        # 更新场景状态
        for name in self.config.obj_list + self.config.rb_link_list:
            trans, quat_wxyz = self.getObjPose(name)
            self.gs_renderer.set_obj_pose(name, trans, quat_wxyz)

        if self.gs_renderer.update_gauss_data:
            self.gs_renderer.update_gauss_data = False
            self.gs_renderer.renderer.need_rerender = True
            self.gs_renderer.renderer.gaussians.xyz[self.gs_renderer.renderer.gau_env_idx:] = multiple_quaternion_vector3d(self.gs_renderer.renderer.gau_rot_all_cu[self.gs_renderer.renderer.gau_env_idx:], self.gs_renderer.renderer.gau_ori_xyz_all_cu[self.gs_renderer.renderer.gau_env_idx:]) + self.gs_renderer.renderer.gau_xyz_all_cu[self.gs_renderer.renderer.gau_env_idx:]
            self.gs_renderer.renderer.gaussians.rot[self.gs_renderer.renderer.gau_env_idx:] = multiple_quaternions(self.gs_renderer.renderer.gau_rot_all_cu[self.gs_renderer.renderer.gau_env_idx:], self.gs_renderer.renderer.gau_ori_rot_all_cu[self.gs_renderer.renderer.gau_env_idx:])

    def getObjPose(self, name):
        try:
            position = self.mj_data.body(name).xpos
            quat = self.mj_data.body(name).xquat
            return position, quat
        except KeyError:
            try:
                position = self.mj_data.geom(name).xpos
                quat = Rotation.from_matrix(self.mj_data.geom(name).xmat.reshape((3,3))).as_quat()[[3,0,1,2]]
                return position, quat
            except KeyError:
                print("Invalid object name: {}".format(name))
                return None, None
<<<<<<< HEAD

    def render(self):
        if not self.config.enable_render:
            return

        self.render_cnt += 1

        if self.config.use_gaussian_renderer and self.show_gaussian_img:
            self.update_gs_scene()

        self.img_rgb_obs_s = {}
        for id in self.config.obs_rgb_cam_id:
            img = self.getRgbImg(id)
            self.img_rgb_obs_s[id] = img

        self.img_depth_obs_s = {}
        for id in self.config.obs_depth_cam_id:
            img = self.getDepthImg(id)
            self.img_depth_obs_s[id] = img

        if not self.renderer._depth_rendering:
            if self.cam_id in self.config.obs_rgb_cam_id:
                img_vis = cv2.cvtColor(self.img_rgb_obs_s[self.cam_id], cv2.COLOR_RGB2BGR)
            else:
                img_rgb = self.getRgbImg(self.cam_id)
                img_vis = cv2.cvtColor(img_rgb, cv2.COLOR_RGB2BGR)
=======
    
    def getCameraPose(self, cam_id):
        if cam_id == -1:
            rotation_matrix = self.camera_rmat @ Rotation.from_euler('xyz', [self.free_camera.elevation * np.pi / 180.0, self.free_camera.azimuth * np.pi / 180.0, 0.0]).as_matrix()
            camera_position = self.free_camera.lookat + self.free_camera.distance * rotation_matrix[:3,2]
>>>>>>> 50752b2d
        else:
            rotation_matrix = np.array(self.mj_data.camera(self.camera_names[cam_id]).xmat).reshape((3,3))
            camera_position = self.mj_data.camera(self.camera_names[cam_id]).xpos

        return camera_position, Rotation.from_matrix(rotation_matrix).as_quat()[[3,0,1,2]]

    def __del__(self):
        """清理资源"""
        try:
            # 1. 首先清理OpenGL资源
            if glfw.get_current_context() is not None:  # 确保OpenGL上下文仍然有效
                if hasattr(self, 'shader_program'):
                    gl.glDeleteProgram(self.shader_program)
                if hasattr(self, 'vao'):
                    gl.glDeleteVertexArrays([self.vao])
                if hasattr(self, 'vbo'):
                    gl.glDeleteBuffers([self.vbo])
                if hasattr(self, 'pbo_ids'):
                    gl.glDeleteBuffers(self.pbo_ids)
                if hasattr(self, 'texture_id'):
                    gl.glDeleteTextures([self.texture_id])
            
            # 2. 清理GLFW资源
            if hasattr(self, 'window') and self.window is not None:
                # 确保在主线程中执行
                if glfw.get_current_context() is not None:
                    glfw.destroy_window(self.window)
                    self.window = None
            
            # 3. 最后终止GLFW
            if hasattr(self, 'glfw_initialized') and self.glfw_initialized:
                try:
                    if glfw.get_current_context() is not None:
                        glfw.terminate()
                except Exception:
                    pass  # 忽略GLFW终止时的错误
            
        except Exception as e:
            print(f"清理资源时出错: {str(e)}")
        
        finally:
            # 确保基类的__del__被调用
            try:
                super().__del__()
            except Exception:
                pass

    # ------------------------------------------------------------------------------
    # ---------------------------------- Override ----------------------------------
    def reset(self):
        self.resetState()
        self.render()
        self.render_cnt = 0
        return self.getObservation()

    def updateControl(self, action):
        pass

    # 包含了一些需要子类实现的抽象方法
    @abstractmethod
    def post_physics_step(self):
        pass

    @abstractmethod
    def getChangedObjectPose(self):
        raise NotImplementedError("pubObjectPose is not implemented")

    @abstractmethod
    def checkTerminated(self):
        raise NotImplementedError("checkTerminated is not implemented")    

    @abstractmethod
    def getObservation(self):
        raise NotImplementedError("getObservation is not implemented")

    @abstractmethod
    def getPrivilegedObservation(self):
        raise NotImplementedError("getPrivilegedObservation is not implemented")

    @abstractmethod
    def getReward(self):
        raise NotImplementedError("getReward is not implemented")
    
    # ---------------------------------- Override ----------------------------------
    # ------------------------------------------------------------------------------

    def step(self, action=None): # 主要的仿真步进函数
        # 1. 执行多步物理仿真
        for _ in range(self.decimation): # decimation是每次step执行的物理仿真次数
            self.updateControl(action) # 更新控制输入,如机器人关节力矩
            mujoco.mj_step(self.mj_model, self.mj_data) #★①物理引擎计算出场景状态

        # 2. 检查是否终止
        if self.checkTerminated(): # 检查是否终止
            self.resetState()
        
<<<<<<< HEAD
        self.post_physics_step()
        if self.config.enable_render and self.render_cnt-1 < self.mj_data.time * self.render_fps:
            self.render()
=======
        # 3. 执行后处理,更新渲染
        self.post_physics_step() # 执行后处理
        if self.render_cnt-1 < self.mj_data.time * self.render_fps: # 如果需要渲染
            self.render() # ★②调用render函数，将图像渲染并保存到共享内存
>>>>>>> 50752b2d

        # 4. 返回观测、私有观测、奖励、终止状态、其他信息
        return self.getObservation(), self.getPrivilegedObservation(), self.getReward(), self.checkTerminated(), {}

    def view(self):
        # 1. 更新时间
        self.mj_data.time += self.delta_t
        # 2. 设置速度为0
        self.mj_data.qvel[:] = 0
        # 3. 执行物理仿真
        mujoco.mj_forward(self.mj_model, self.mj_data)
        # 4. 如果需要渲染，渲染图像
        if self.render_cnt-1 < self.mj_data.time * self.render_fps:
            self.render()

    def create_shader_program(self, vertex_source, fragment_source):
        """创建和编译着色器程序"""
        # 编译顶点着色器
        vertex_shader = gl.glCreateShader(gl.GL_VERTEX_SHADER)
        gl.glShaderSource(vertex_shader, vertex_source)
        gl.glCompileShader(vertex_shader)
        if not gl.glGetShaderiv(vertex_shader, gl.GL_COMPILE_STATUS):
            error = gl.glGetShaderInfoLog(vertex_shader)
            raise RuntimeError(f"Vertex shader compilation failed: {error}")

        # 编译片段着色器
        fragment_shader = gl.glCreateShader(gl.GL_FRAGMENT_SHADER)
        gl.glShaderSource(fragment_shader, fragment_source)
        gl.glCompileShader(fragment_shader)
        if not gl.glGetShaderiv(fragment_shader, gl.GL_COMPILE_STATUS):
            error = gl.glGetShaderInfoLog(fragment_shader)
            raise RuntimeError(f"Fragment shader compilation failed: {error}")

        # 链接着色器程序
        program = gl.glCreateProgram()
        gl.glAttachShader(program, vertex_shader)
        gl.glAttachShader(program, fragment_shader)
        gl.glLinkProgram(program)
        if not gl.glGetProgramiv(program, gl.GL_LINK_STATUS):
            error = gl.glGetProgramInfoLog(program)
            raise RuntimeError(f"Shader program linking failed: {error}")

        # 清理
        gl.glDeleteShader(vertex_shader)
        gl.glDeleteShader(fragment_shader)

        return program<|MERGE_RESOLUTION|>--- conflicted
+++ resolved
@@ -2,7 +2,6 @@
 import time
 import traceback
 from abc import abstractmethod
-from multiprocessing import Process, shared_memory, Value, Array
 
 import mujoco
 import numpy as np
@@ -81,36 +80,10 @@
         else:
             print("\033[0;31;40mFailed to load mjcf: {}\033[0m".format(self.mjcf_file))
             raise FileNotFoundError("Failed to load mjcf: {}".format(self.mjcf_file))
-<<<<<<< HEAD
         self.load_mjcf()
         self.decimation = self.config.decimation
         self.delta_t = self.mj_model.opt.timestep * self.decimation
-=======
-        self.free_camera = mujoco.MjvCamera()
-        self.free_camera.fixedcamid = -1
-        self.free_camera.type = mujoco._enums.mjtCamera.mjCAMERA_FREE
-
-        # 2. 加载MJCF模型文件, # 加载物理模型
-        self.load_mjcf()
-        # 3. 设置自由视角相机
-        mujoco.mjv_defaultFreeCamera(self.mj_model, self.free_camera)
-        # 4. 设置高斯渲染器
-        self.config.use_gaussian_renderer = self.config.use_gaussian_renderer and DISCOVERSE_GAUSSIAN_RENDERER
-        
-        # 5. 加载高斯渲染器, 初始化渲染器
-        if self.config.use_gaussian_renderer:
-            self.gs_renderer = GSRenderer(self.config.gs_model_dict, self.config.render_set["width"], self.config.render_set["height"])
-            self.last_cam_id = self.cam_id
-            self.show_gaussian_img = True
-            if self.cam_id == -1:
-                self.gs_renderer.set_camera_fovy(self.mj_model.vis.global_.fovy * np.pi / 180.)
-            else:
-                self.gs_renderer.set_camera_fovy(self.mj_model.cam_fovy[self.cam_id] * np.pi / 180.0)
-
-        self.decimation = self.config.decimation # 每次step执行的物理仿真次数
-        self.delta_t = self.mj_model.opt.timestep * self.decimation # 每次step执行的物理仿真时间
-        self.render_fps = self.config.render_set["fps"] # 渲染帧率
->>>>>>> 50752b2d
+        self.render_fps = self.config.render_set["fps"]
 
         if self.config.enable_render:
             self.free_camera = mujoco.MjvCamera()
@@ -128,33 +101,6 @@
                 else:
                     self.gs_renderer.set_camera_fovy(self.mj_model.cam_fovy[self.cam_id] * np.pi / 180.0)
 
-<<<<<<< HEAD
-            self.render_fps = self.config.render_set["fps"]
-            if self.config.use_gaussian_renderer:
-                obj_names_check = True
-                obj_names = self.mj_model.names.decode().split("\x00")
-                for name in self.config.rb_link_list + self.config.obj_list:
-                    if not name in obj_names:
-                        print(f"\033[0;31;40mInvalid object name: {name}\033[0m")
-                        obj_names_check = False
-                assert obj_names_check, "ERROR: Invalid object name"
-
-            mujoco.mjv_defaultOption(self.options)
-
-            if not self.config.headless:
-                self.config.render_set["cv_windowname"] = self.mj_model.names.decode().split("\x00")[0].upper()
-
-                self.shm = shared_memory.SharedMemory(create=True, size=(self.config.render_set["height"] * self.config.render_set["width"] * 3) * np.uint8().itemsize)
-                self.img_vis_shared = np.ndarray((self.config.render_set["height"], self.config.render_set["width"], 3), dtype=np.uint8, buffer=self.shm.buf)
-                self.key = Value('i', lock=True)
-                self.mouseParam = Array("i", 4, lock=True)
-
-                self.imshow_process = Process(target=imshow_loop, args=(self.config.render_set, self.shm, self.key, self.mouseParam))
-                self.imshow_process.start()
-
-            self.last_render_time = time.time()
-
-=======
         self.window = None  # 明确初始化window为None
         self.glfw_initialized = False  # 添加GLFW初始化标志
         
@@ -281,7 +227,6 @@
         # 1. 记录最后一次渲染的时间，用于控制帧率
         self.last_render_time = time.time()
         # 2. 重置物理引擎的数据到初始状态
->>>>>>> 50752b2d
         mujoco.mj_resetData(self.mj_model, self.mj_data)
         # 3. 计算物理状态（位置、速度、加速度等）
         mujoco.mj_forward(self.mj_model, self.mj_data)
@@ -322,23 +267,7 @@
 
     # 加载MJCF模型文件后，设置窗口标题
     def post_load_mjcf(self):
-<<<<<<< HEAD
-        pass
-
-    def __del__(self):
-        if self.config.enable_render and not self.config.headless:
-            self.imshow_process.join()
-            self.shm.close()
-            self.shm.unlink()
-        try:
-            self.renderer.close()
-        except AttributeError as ae:
-            pass
-        finally:
-            print("SimulatorBase is deleted")
-=======
         self.config.render_set["window_title"] = "DISCOVERSE Simulator"  # 添加默认标题
->>>>>>> 50752b2d
 
     # 3. ★在类中，只要调用render，就会把图像渲染到GLFW窗口
     def render(self):
@@ -507,46 +436,6 @@
             elif self.mouse_pressed['middle']:
                 action = mujoco.mjtMouse.mjMOUSE_ZOOM
 
-<<<<<<< HEAD
-    def cv2WindowKeyPressCallback(self, key):
-        if key == -1:
-            return True
-        elif key == -2:
-            return False
-        if not self.config.enable_render:
-            key = ord(chr(key).lower())
-        if key == ord('h'):
-            self.printHelp()
-        elif key == ord("p"):
-            self.printMessage()
-        elif key == ord('r'):
-            self.reset()
-        elif key == 194: #F5
-            self.renderer.close()
-            self.load_mjcf()
-            self.reset()
-        elif key == ord('g') and self.config.use_gaussian_renderer and self.config.enable_render:
-            self.show_gaussian_img = not self.show_gaussian_img
-            self.gs_renderer.renderer.need_rerender = True
-        elif key == ord('d') and self.config.enable_render:
-            if self.config.use_gaussian_renderer:
-                self.gs_renderer.renderer.need_rerender = True
-            if self.renderer._depth_rendering:
-                self.renderer.disable_depth_rendering()
-            else:
-                self.renderer.enable_depth_rendering()
-        elif key == 27: # "ESC"
-            self.cam_id = -1
-            self.camera_pose_changed = True
-        elif key == ord(']') and self.mj_model.ncam and self.config.enable_render:
-            self.cam_id += 1
-            self.cam_id = self.cam_id % self.mj_model.ncam
-        elif key == ord('[') and self.mj_model.ncam and self.config.enable_render:
-            self.cam_id += self.mj_model.ncam - 1
-            self.cam_id = self.cam_id % self.mj_model.ncam
-        return True
-    
-=======
             # 更新相机位置
             if action is not None:
                 self.camera_pose_changed = True
@@ -576,6 +465,7 @@
 
     def on_key(self, window, key, scancode, action, mods):
         """GLFW键盘回调函数"""
+
         if action == glfw.PRESS:  # 只在按下时触发，避免持续触发
             # 检查是否按下Ctrl键
             is_ctrl_pressed = (mods & glfw.MOD_CONTROL)
@@ -583,44 +473,29 @@
             # 处理组合键
             if is_ctrl_pressed:
                 if key == glfw.KEY_G:  # Ctrl + G
-                    print("我想切换高斯模式")
                     if self.config.use_gaussian_renderer:
                         self.show_gaussian_img = not self.show_gaussian_img
                         self.gs_renderer.renderer.need_rerender = True
                         
                 elif key == glfw.KEY_D:  # Ctrl + D
-                    print("我想切换深度图模式")
                     if self.config.use_gaussian_renderer:
                         self.gs_renderer.renderer.need_rerender = True
                     if self.renderer._depth_rendering:
                         self.renderer.disable_depth_rendering()
                     else:
                         self.renderer.enable_depth_rendering()
-                        
+
             # 处理单个按键
             else:
                 if key == glfw.KEY_H:  # 'h': 显示帮助
                     self.printHelp()
-                    
+
                 elif key == glfw.KEY_P:  # 'p': 打印信息
                     self.printMessage()
-                    
+
                 elif key == glfw.KEY_R:  # 'r': 重置状态
                     self.reset()
-                    
-                elif key == glfw.KEY_G:  # 'g': 切换高斯渲染
-                    if self.config.use_gaussian_renderer:
-                        self.show_gaussian_img = not self.show_gaussian_img
-                        self.gs_renderer.renderer.need_rerender = True
-                        
-                elif key == glfw.KEY_D:  # 'd': 切换深度渲染
-                    if self.config.use_gaussian_renderer:
-                        self.gs_renderer.renderer.need_rerender = True
-                    if self.renderer._depth_rendering:
-                        self.renderer.disable_depth_rendering()
-                    else:
-                        self.renderer.enable_depth_rendering()
-                        
+
                 elif key == glfw.KEY_ESCAPE:  # ESC: 切换到自由视角
                     self.cam_id = -1
                     self.camera_pose_changed = True
@@ -634,12 +509,7 @@
                     if self.mj_model.ncam:
                         self.cam_id += self.mj_model.ncam - 1
                         self.cam_id = self.cam_id % self.mj_model.ncam
-                        
-                elif key == glfw.KEY_Q:  # 'q': 退出程序
-                    self.running = False
-                    glfw.set_window_should_close(window, True)
-
->>>>>>> 50752b2d
+
     def printHelp(self):
         """打印帮助信息"""
         print("\n=== 键盘控制说明 ===")
@@ -653,7 +523,6 @@
         print("ESC: 切换到自由视角")
         print("[: 切换到上一个相机")
         print("]: 切换到下一个相机")
-        print("Q: 退出程序")
         print("\n=== 鼠标控制说明 ===")
         print("左键拖动: 旋转视角")
         print("右键拖动: 平移视角")
@@ -674,7 +543,6 @@
         mujoco.mj_resetData(self.mj_model, self.mj_data)
         mujoco.mj_forward(self.mj_model, self.mj_data)
         self.camera_pose_changed = True
-
 
     def update_gs_scene(self):
         # 更新场景状态
@@ -701,40 +569,11 @@
             except KeyError:
                 print("Invalid object name: {}".format(name))
                 return None, None
-<<<<<<< HEAD
-
-    def render(self):
-        if not self.config.enable_render:
-            return
-
-        self.render_cnt += 1
-
-        if self.config.use_gaussian_renderer and self.show_gaussian_img:
-            self.update_gs_scene()
-
-        self.img_rgb_obs_s = {}
-        for id in self.config.obs_rgb_cam_id:
-            img = self.getRgbImg(id)
-            self.img_rgb_obs_s[id] = img
-
-        self.img_depth_obs_s = {}
-        for id in self.config.obs_depth_cam_id:
-            img = self.getDepthImg(id)
-            self.img_depth_obs_s[id] = img
-
-        if not self.renderer._depth_rendering:
-            if self.cam_id in self.config.obs_rgb_cam_id:
-                img_vis = cv2.cvtColor(self.img_rgb_obs_s[self.cam_id], cv2.COLOR_RGB2BGR)
-            else:
-                img_rgb = self.getRgbImg(self.cam_id)
-                img_vis = cv2.cvtColor(img_rgb, cv2.COLOR_RGB2BGR)
-=======
     
     def getCameraPose(self, cam_id):
         if cam_id == -1:
             rotation_matrix = self.camera_rmat @ Rotation.from_euler('xyz', [self.free_camera.elevation * np.pi / 180.0, self.free_camera.azimuth * np.pi / 180.0, 0.0]).as_matrix()
             camera_position = self.free_camera.lookat + self.free_camera.distance * rotation_matrix[:3,2]
->>>>>>> 50752b2d
         else:
             rotation_matrix = np.array(self.mj_data.camera(self.camera_names[cam_id]).xmat).reshape((3,3))
             camera_position = self.mj_data.camera(self.camera_names[cam_id]).xpos
@@ -831,16 +670,9 @@
         if self.checkTerminated(): # 检查是否终止
             self.resetState()
         
-<<<<<<< HEAD
         self.post_physics_step()
         if self.config.enable_render and self.render_cnt-1 < self.mj_data.time * self.render_fps:
             self.render()
-=======
-        # 3. 执行后处理,更新渲染
-        self.post_physics_step() # 执行后处理
-        if self.render_cnt-1 < self.mj_data.time * self.render_fps: # 如果需要渲染
-            self.render() # ★②调用render函数，将图像渲染并保存到共享内存
->>>>>>> 50752b2d
 
         # 4. 返回观测、私有观测、奖励、终止状态、其他信息
         return self.getObservation(), self.getPrivilegedObservation(), self.getReward(), self.checkTerminated(), {}
